namespace Server
{
	using System.IO;
	using log4net;
	using log4net.Config;
	using MassTransit;
	using MassTransit.Configuration;
	using MassTransit.Services.Subscriptions.Configuration;
	using MassTransit.Transports.Msmq;
	using MassTransit.WindsorIntegration;
	using Topshelf;
	using Topshelf.Configuration.Dsl;

	internal class Program
	{
		private static readonly ILog _log = LogManager.GetLogger(typeof (Program));

		private static void Main(string[] args)
		{
			XmlConfigurator.ConfigureAndWatch(new FileInfo("server.log4net.xml"));
			_log.Info("Server Loading");

<<<<<<< HEAD
            var container = new DefaultMassTransitContainer();
            IEndpointFactory endpointFactory = EndpointFactoryConfigurator.New(x =>
                {
                    x.SetObjectBuilder(container.ObjectBuilder);
                    x.RegisterTransport<MsmqEndpoint>();
                });

			MsmqEndpointConfigurator.Defaults(def =>
			{
				def.CreateMissingQueues = true;
			});

            container.Kernel.AddComponentInstance("endpointFactory", typeof(IEndpointFactory), endpointFactory);
            container.AddComponent<PasswordUpdateService>(typeof(PasswordUpdateService).Name);

            var cfg = RunnerConfigurator.New(c =>
                {
                    c.SetServiceName("SampleServer");
                    c.SetDisplayName("SampleServer");
                    c.SetDescription("SampleServer");

                    c.DependencyOnMsmq();

                    c.RunAsLocalSystem();

                    c.ConfigureService<PasswordUpdateService>(s =>
                        {
                            s.Named(typeof(PasswordUpdateService).Name);
                            s.WhenStarted(o =>
                                {
                                    IServiceBus bus = ServiceBusConfigurator.New(x =>
                                        {
                                            x.ReceiveFrom("msmq://localhost/mt_server");
                                            x.ConfigureService<SubscriptionClientConfigurator>(b => { b.SetSubscriptionServiceEndpoint("msmq://localhost/mt_subscriptions"); });
                                        });
                                    o.Start(bus);
                                });
                            s.WhenStopped(o => o.Stop());
                            s.HowToBuildService(a => container.ObjectBuilder.GetInstance<PasswordUpdateService>());
                        });
                });
=======
			var cfg = RunnerConfigurator.New(c =>
				{
					c.SetServiceName("SampleService");
					c.SetServiceName("Sample Service");
					c.SetServiceName("Something");
					c.DependencyOnMsmq();

					c.RunAsLocalSystem();

					c.ConfigureService<PasswordUpdateService>(s =>
						{
							s.WhenStarted(o =>
								{
								    var container = new DefaultMassTransitContainer("server.castle.xml");
								    var wob = new WindsorObjectBuilder(container.Kernel);

								    var endpointFactory = EndpointFactoryConfigurator.New(e =>
								    {
								        e.SetObjectBuilder(wob);
								        e.RegisterTransport<MsmqEndpoint>();
								    });

									var bus = ServiceBusConfigurator.New(x =>
										{
                                            x.SetObjectBuilder(wob);
											x.ReceiveFrom("msmq://localhost/mt_server");
											x.ConfigureService<SubscriptionClientConfigurator>(b => { b.SetSubscriptionServiceEndpoint("msmq://localhost/mt_subscriptions"); });
										});
									o.Start(bus);
								});
							s.WhenStopped(o => o.Stop());

                            s.HowToBuildService(name => new PasswordUpdateService());
						});
				});
>>>>>>> b040645b
			Runner.Host(cfg, args);
		}
	}
}<|MERGE_RESOLUTION|>--- conflicted
+++ resolved
@@ -1,105 +1,64 @@
-namespace Server
-{
-	using System.IO;
-	using log4net;
-	using log4net.Config;
-	using MassTransit;
-	using MassTransit.Configuration;
-	using MassTransit.Services.Subscriptions.Configuration;
-	using MassTransit.Transports.Msmq;
-	using MassTransit.WindsorIntegration;
-	using Topshelf;
-	using Topshelf.Configuration.Dsl;
-
-	internal class Program
-	{
-		private static readonly ILog _log = LogManager.GetLogger(typeof (Program));
-
-		private static void Main(string[] args)
-		{
-			XmlConfigurator.ConfigureAndWatch(new FileInfo("server.log4net.xml"));
-			_log.Info("Server Loading");
-
-<<<<<<< HEAD
-            var container = new DefaultMassTransitContainer();
-            IEndpointFactory endpointFactory = EndpointFactoryConfigurator.New(x =>
-                {
-                    x.SetObjectBuilder(container.ObjectBuilder);
-                    x.RegisterTransport<MsmqEndpoint>();
-                });
-
-			MsmqEndpointConfigurator.Defaults(def =>
-			{
-				def.CreateMissingQueues = true;
-			});
-
-            container.Kernel.AddComponentInstance("endpointFactory", typeof(IEndpointFactory), endpointFactory);
-            container.AddComponent<PasswordUpdateService>(typeof(PasswordUpdateService).Name);
-
-            var cfg = RunnerConfigurator.New(c =>
-                {
-                    c.SetServiceName("SampleServer");
-                    c.SetDisplayName("SampleServer");
-                    c.SetDescription("SampleServer");
-
-                    c.DependencyOnMsmq();
-
-                    c.RunAsLocalSystem();
-
-                    c.ConfigureService<PasswordUpdateService>(s =>
-                        {
-                            s.Named(typeof(PasswordUpdateService).Name);
-                            s.WhenStarted(o =>
-                                {
-                                    IServiceBus bus = ServiceBusConfigurator.New(x =>
-                                        {
-                                            x.ReceiveFrom("msmq://localhost/mt_server");
-                                            x.ConfigureService<SubscriptionClientConfigurator>(b => { b.SetSubscriptionServiceEndpoint("msmq://localhost/mt_subscriptions"); });
-                                        });
-                                    o.Start(bus);
-                                });
-                            s.WhenStopped(o => o.Stop());
-                            s.HowToBuildService(a => container.ObjectBuilder.GetInstance<PasswordUpdateService>());
-                        });
-                });
-=======
-			var cfg = RunnerConfigurator.New(c =>
-				{
-					c.SetServiceName("SampleService");
-					c.SetServiceName("Sample Service");
-					c.SetServiceName("Something");
-					c.DependencyOnMsmq();
-
-					c.RunAsLocalSystem();
-
-					c.ConfigureService<PasswordUpdateService>(s =>
-						{
-							s.WhenStarted(o =>
-								{
-								    var container = new DefaultMassTransitContainer("server.castle.xml");
-								    var wob = new WindsorObjectBuilder(container.Kernel);
-
-								    var endpointFactory = EndpointFactoryConfigurator.New(e =>
-								    {
-								        e.SetObjectBuilder(wob);
-								        e.RegisterTransport<MsmqEndpoint>();
-								    });
-
-									var bus = ServiceBusConfigurator.New(x =>
-										{
-                                            x.SetObjectBuilder(wob);
-											x.ReceiveFrom("msmq://localhost/mt_server");
-											x.ConfigureService<SubscriptionClientConfigurator>(b => { b.SetSubscriptionServiceEndpoint("msmq://localhost/mt_subscriptions"); });
-										});
-									o.Start(bus);
-								});
-							s.WhenStopped(o => o.Stop());
-
-                            s.HowToBuildService(name => new PasswordUpdateService());
-						});
-				});
->>>>>>> b040645b
-			Runner.Host(cfg, args);
-		}
-	}
+namespace Server
+{
+	using System.IO;
+	using log4net;
+	using log4net.Config;
+	using MassTransit;
+	using MassTransit.Configuration;
+	using MassTransit.Services.Subscriptions.Configuration;
+	using MassTransit.Transports.Msmq;
+	using MassTransit.WindsorIntegration;
+	using Topshelf;
+	using Topshelf.Configuration.Dsl;
+
+	internal class Program
+	{
+		private static readonly ILog _log = LogManager.GetLogger(typeof (Program));
+
+		private static void Main(string[] args)
+		{
+			XmlConfigurator.ConfigureAndWatch(new FileInfo("server.log4net.xml"));
+			_log.Info("Server Loading");
+
+			var cfg = RunnerConfigurator.New(c =>
+				{
+					c.SetServiceName("SampleService");
+					c.SetServiceName("Sample Service");
+					c.SetServiceName("Something");
+					c.DependencyOnMsmq();
+
+			MsmqEndpointConfigurator.Defaults(def =>
+			{
+				def.CreateMissingQueues = true;
+			});
+
+					c.ConfigureService<PasswordUpdateService>(s =>
+						{
+							s.WhenStarted(o =>
+								{
+								    var container = new DefaultMassTransitContainer("server.castle.xml");
+								    var wob = new WindsorObjectBuilder(container.Kernel);
+
+								    var endpointFactory = EndpointFactoryConfigurator.New(e =>
+								    {
+								        e.SetObjectBuilder(wob);
+								        e.RegisterTransport<MsmqEndpoint>();
+								    });
+
+									var bus = ServiceBusConfigurator.New(x =>
+										{
+                                            x.SetObjectBuilder(wob);
+											x.ReceiveFrom("msmq://localhost/mt_server");
+											x.ConfigureService<SubscriptionClientConfigurator>(b => { b.SetSubscriptionServiceEndpoint("msmq://localhost/mt_subscriptions"); });
+										});
+									o.Start(bus);
+								});
+							s.WhenStopped(o => o.Stop());
+
+                            s.HowToBuildService(name => new PasswordUpdateService());
+						});
+				});
+			Runner.Host(cfg, args);
+		}
+	}
 }